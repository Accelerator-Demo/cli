--- conflicted
+++ resolved
@@ -238,7 +238,6 @@
 		}
 	}
 
-<<<<<<< HEAD
 	// Update repo settings
 	err = setRepoSettings(repoName, opts, accelerator.Settings)
 
@@ -246,11 +245,6 @@
 		return err
 	}
 
-	// Should add polling logic here
-	time.Sleep(10 * time.Second)
-
-=======
->>>>>>> fe2a8c86
 	httpClient, err := opts.HttpClient()
 	if err != nil {
 		return err
